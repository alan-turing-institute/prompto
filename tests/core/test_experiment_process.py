--- conflicted
+++ resolved
@@ -472,7 +472,6 @@
 
     assert responses == result
 
-<<<<<<< HEAD
     # check the content printed to the console (tqdm progress bar)
     captured = capsys.readouterr()
     print_msg = (
@@ -575,7 +574,19 @@
     log_msg = "Experiment processing time: "
     assert log_msg in caplog.text
     log_msg = "Average time per query: "
-=======
+    assert log_msg in caplog.text
+
+
+@pytest.mark.asyncio
+async def test_generate_text_error_api_not_specified(
+    temporary_data_folder_for_processing,
+):
+    # create a settings object
+    settings = Settings(data_folder="data")
+
+    # create an experiment object
+    experiment = Experiment("test_experiment.jsonl", settings=settings)
+
     # check raises error if api is not found
     with pytest.raises(
         KeyError, match="API is not specified in the prompt_dict. Must have 'api' key"
@@ -666,5 +677,4 @@
         "Prompt: test prompt...\n"
         "Response: This is a test response...\n"
     )
->>>>>>> a05506f2
     assert log_msg in caplog.text