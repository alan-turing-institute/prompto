# prompto

<<<<<<< HEAD
`prompto` derives from the Italian word "_pronto_" which means "_ready_". It could also mean "_I prompt_" in Italian (if "_promptare_" was a verb meaning "_to prompt_").

`prompto` is a Python library which facilitates processing of experiments of Large Language Models (LLMs) stored as jsonl files. It automates _asynchronous querying of LLM API endpoints_ and logs progress.

## Why `prompto`?

The benefit of  _asynchronous querying_ is that it allows for multiple requests to be sent to an API _without_ having to wait for the LLM's response, which is particularly useful to fully utilise the rate limits of an API. This is especially useful when an experiment file contains a large number of prompts and/or has several models to query. [_Asynchronous programming_](https://docs.python.org/3/library/asyncio.html) is simply a way for programs to avoid getting stuck on long tasks (like waiting for an LLM response from an API) and instead keep running other things at the same time (to send other queries).

With `prompto`, you are able to define your experiments of LLMs in a jsonl file where each line contains the prompt and any parameters to be used for a query of a model from a specific API. The library will process the experiment file and query models and store results. You are also  able to query _multiple_ models from _different_ APIs in a single experiment file and `prompto` will take care of querying the models _asynchronously_ and in _parallel_.

The library is designed to be extensible and can be used to query different models.

For more details on the library, see the [documentation](./docs/README.md) where you can find information on [how to set up an experiment file](./docs/experiment_file.md), [how to run experiments](./docs/pipeline.md), [how to configure environment variables](./docs/environment_variables.md), [how to specify rate limits for APIs and to use parallel processing](./docs/rate_limits.md) and much more.

See below for [installation instructions](#installation) and [quickstarts for getting started](#getting-started) with `prompto`.

## Available APIs and Models

The library supports querying several APIs and models. The following APIs are currently supported are:

* [OpenAI](./docs/openai.md) (`"openai"`)
* [Azure OpenAI](./docs/azure_openai.md) (`"azure-openai"`)
* [Gemini](./docs/gemini.md) (`"gemini"`)
* [Vertex AI](./docs/vertexai.md) (`"vertexai"`)
* [Huggingface text-generation-inference](./docs/huggingface_tgi.md) (`"huggingface-tgi"`)
* [Ollama](./docs/ollama.md) (`"ollama"`)
* [A simple Quart API](./docs/quart.md) for running models from [`transformers`](https://github.com/huggingface/transformers) locally (`"quart"`)

Our aim for `prompto` is to support more APIs and models in the future and to make it easy to add new APIs and models to the library. We welcome contributions to add new APIs and models to the library. We have a [contribution guide](docs/contribution.md) and a [guide on how to add new APIs and models](./docs/add_new_api.md) to the library in the [docs](./docs/README.md).

## Installation

To install the library, you can use `pip`:
```bash
pip install prompto
```

**Note**: This only installs the base dependencies required for `prompto`. There are also extra group dependencies depending on the models that you'd like to query. For example, if you'd like to query models from the OpenAI and Gemini API, you can install the extra dependencies by running:
```bash
pip install prompto"[openai,gemini]"
```

To install all the dependencies for all the models, you can run:
```bash
pip install prompto[all]
```

You might also want to set up a development environment for the library. To do this, please refer to the [development environment setup guide](docs/contribution.md#setting-up-a-development-environment) in our [contribution guide](docs/contribution.md).
=======
`prompto` is a Python library facilitates of LLM experiments stored as jsonl files. It automates querying API endpoints and logs progress asynchronously. The library is designed to be extensible and can be used to query different models.
>>>>>>> e1e5a204

`prompto` derives from the Italian word "_pronto_" which means "_ready_" and could also mean "_I prompt_" in Italian (if "_promptare_" was a verb meaning "_to prompt_").

## Getting Started

The library has functionality to process experiments and to run a pipeline which continually looks for new experiment jsonl files in the input folder. Everything starts with defining a **pipeline data folder** which contains:
<<<<<<< HEAD

* `input` folder: contains the jsonl files with the experiments
* `output` folder: where the results of the experiments will be stored. When an experiment is ran, a folder is created within the output folder of the experiment name (as defined in the jsonl file but removing the `.jsonl` extension) and the results and logs for the experiment are stored there
* `media` folder: which contains the media files for the experiments. These files must be within folders of the same experiment name (as defined in the jsonl file but removing the `.jsonl` extension)
=======
```
├── data
│   └── input: contains the jsonl files with the experiments
│   └── output: contains the results of the experiments will be stored.
│       When an experiment is ran, a folder is created within the output folder with the experiment name
│       as defined in the jsonl file but removing the `.jsonl` extension.
│       The results and logs for the experiment are stored there
│   └── media: contains the media files for the experiments.
│       These files must be within folders of the same experiment name
│       as defined in the jsonl file but removing the `.jsonl` extension
```
>>>>>>> e1e5a204

When using the library, you simply pass in the folder you would like to use as the pipeline data folder and the library will take care of the rest.

The main command line interface for running an experiment is the `prompto_run_experiment` command (see the [commands doc](docs/commands.md) for more details). This command will process a single experiment file and query the model for each prompt in the file. The results will be stored in the output folder of the experiment. To see all arguments of this command, run:
```bash
prompto_run_experiment --help
```

See the [examples](examples) folder for examples of how to use the library with different APIs/models. Each example contains an experiment file which contains prompts for the model(s) and a walkthrough on how to run the experiment.

### OpenAI example

The following is an example of an experiment file which contains two prompts for two different models from the OpenAI API:

```json
{"id": 0, "api": "openai", "model_name": "gpt-4o", "prompt": "How does technology impact us?", "parameters": {"n": 1, "temperature": 1, "max_tokens": 100}}
{"id": 1, "api": "openai", "model_name": "gpt-3.5-turbo", "prompt": "How does technology impact us?", "parameters": {"n": 1, "temperature": 1, "max_tokens": 100}}
```

To run this example, first install the library and create the following folder structure in your working directory from where you'll run this example:
```
├── data
│   └── input
│      └── openai.jsonl
├── .env
```
where `openai.jsonl` contains the above two prompts and the `.env` file contains the following:
```
OPENAI_API_KEY=<YOUR-OPENAI-KEY>
```

You are then ready to run the experiment with the following command:
```bash
prompto_run_experiment --file data/input/openai.jsonl --max-queries 30
```

This will:
<<<<<<< HEAD

1. Create subfolders in the `data` folder (in particular, it will create `media` (`data/media`) and `output` (`data/media`) folders)
2. Create a folder in the the `output` folder with the name of the experiment (the file name without the `.jsonl` extention * in this case, `openai`)
3. Move the `openai.jsonl` file to the `output/openai` folder (and add a timestamp of when the run of the experiment started)
4. Start running the experiment and sending requests to the OpenAI API asynchronously which we specified in this command to be 30 queries a minute (so requests are sent every 2 seconds) * the default is 10 queries per minute
=======
1. Create subfolders in the `data` folder - in particular, it will create `media` (`data/media`) and `output` (`data/media`) folders
2. Create a folder in the the `output` folder with the name of the experiment (the file name without the `.jsonl` extention - in this case, `openai`)
3. Move the `openai.jsonl` file to the `output/openai` folder (and add a timestamp of when the input file was created to that file)
4. Start running the experiment and sending requests to the OpenAI API asynchronously which we specified in this command to be 30 queries a minute (so requests are sent every 2 seconds) - the default is 10 queries per minute
>>>>>>> e1e5a204
5. Results will be stored in a "completed" jsonl file in the output folder (which is also timestamped)
6. Logs will be printed out to the console and also stored in a log file (which is also timestamped)

The resulting folder structure will look like this:
```
├── data
│   ├── input
│   ├── media
│   ├── output
│   │   └── openai
│   │       ├── DD-MM-YYYY-hh-mm-ss-completed-openai.jsonl
│   │       ├── DD-MM-YYYY-hh-mm-ss-input-openai.jsonl
│   │       └── DD-MM-YYYY-hh-mm-ss-openai-log.txt
├── .env
```

The completed experiment file will contain the responses from the OpenAI API for the specific model in each prompt in the input file in `data/output/openai/DD-MM-YYYY-hh-mm-ss-completed-openai.jsonl` where `DD-MM-YYYY-hh-mm-ss` is the timestamp of when the input file was created.

For a more detailed walkthrough on using `prompto` with the OpenAI API, see the [`openai` example](examples/openai).

### Gemini example

```json
{"id": 0, "api": "gemini", "model_name": "gemini-1.5-flash", "prompt": "How does technology impact us?", "safety_filter": "none", "parameters": {"candidate_count": 1, "temperature": 1, "max_output_tokens": 100}}
{"id": 1, "api": "gemini", "model_name": "gemini-1.0-pro", "prompt": "How does technology impact us?", "safety_filter": "few", "parameters": {"candidate_count": 1, "temperature": 1, "max_output_tokens": 100}}
```

To run this example, first install the library and create the following folder structure in your working directory from where you'll run this example:
```
├── data
│   └── input
│      └── gemini.jsonl
├── .env
```
where `gemini.jsonl` contains the above two prompts and the `.env` file contains the following:
```
GEMINI_API_KEY=<YOUR-GEMINI-KEY>
```

You are then ready to run the experiment with the following command:
```bash
prompto_run_experiment --file data/input/openai.jsonl --max-queries 30
```

As with the above example, the resulting folder structure will look like this:
```
├── data
│   ├── input
│   ├── media
│   ├── output
│   │   └── gemini
│   │       ├── DD-MM-YYYY-hh-mm-ss-completed-gemini.jsonl
│   │       ├── DD-MM-YYYY-hh-mm-ss-input-gemini.jsonl
│   │       └── DD-MM-YYYY-hh-mm-ss-gemini-log.txt
├── .env
```

The completed experiment file will contain the responses from the Gemini API for the specified model in each prompt in the input file in `data/output/gemini/DD-MM-YYYY-hh-mm-ss-completed-gemini.jsonl` where `DD-MM-YYYY-hh-mm-ss` is the timestamp of when the input file was created.

For a more detailed walkthrough on using `prompto` with the Gemini API, see the [`gemini` example](examples/gemini).

## Using the Library in Python

The library has a few key classes:

* [`Settings`](https://github.com/alan-turing-institute/prompto/blob/main/src/prompto/settings.py): this defines the settings of the the experiment pipeline which stores the paths to the relevant data folders and the parameters for the pipeline.
* [`Experiment`](https://github.com/alan-turing-institute/prompto/blob/main/src/prompto/experiment.py): this defines all the variables related to a _single_ experiment. An 'experiment' here is defined by a particular JSONL file which contains the data/prompts for each experiment. Each line in this file is a particular input to the LLM which we will obtain a response for. An experiment can be processed by calling the `Experiment.process()` method which will query the model and store the results in the output folder.
* [`ExperimentPipeline`](https://github.com/alan-turing-institute/prompto/blob/main/src/prompto/experiment_pipeline.py): this is the main class for running the full pipeline. The pipeline can be ran using the `ExperimentPipeline.run()` method which will continually check the input folder for new experiments to process.
* [`AsyncAPI`](https://github.com/alan-turing-institute/prompto/blob/main/src/prompto/apis/base.py): this is the base class for querying all APIs. Each API/model should inherit from this class and implement the `query` method which will (asynchronously) query the model's API and return the response. When running an experiment, the `Experiment` class will call this method for each experiment to send requests asynchronously.

When a new model is added, you must add it to the [`API`](https://github.com/alan-turing-institute/prompto/blob/main/src/prompto/apis/base.py) dictionary which is in the `apis` module. This dictionary should map the model name to the class of the model. For details on how to add a new model, see the [guide on adding new APIs and models](./docs/add_new_api.md).<|MERGE_RESOLUTION|>--- conflicted
+++ resolved
@@ -1,9 +1,8 @@
 # prompto
 
-<<<<<<< HEAD
+`prompto` is a Python library which facilitates processing of experiments of Large Language Models (LLMs) stored as jsonl files. It automates _asynchronous querying of LLM API endpoints_ and logs progress.
+
 `prompto` derives from the Italian word "_pronto_" which means "_ready_". It could also mean "_I prompt_" in Italian (if "_promptare_" was a verb meaning "_to prompt_").
-
-`prompto` is a Python library which facilitates processing of experiments of Large Language Models (LLMs) stored as jsonl files. It automates _asynchronous querying of LLM API endpoints_ and logs progress.
 
 ## Why `prompto`?
 
@@ -49,21 +48,12 @@
 ```
 
 You might also want to set up a development environment for the library. To do this, please refer to the [development environment setup guide](docs/contribution.md#setting-up-a-development-environment) in our [contribution guide](docs/contribution.md).
-=======
-`prompto` is a Python library facilitates of LLM experiments stored as jsonl files. It automates querying API endpoints and logs progress asynchronously. The library is designed to be extensible and can be used to query different models.
->>>>>>> e1e5a204
 
 `prompto` derives from the Italian word "_pronto_" which means "_ready_" and could also mean "_I prompt_" in Italian (if "_promptare_" was a verb meaning "_to prompt_").
 
 ## Getting Started
 
 The library has functionality to process experiments and to run a pipeline which continually looks for new experiment jsonl files in the input folder. Everything starts with defining a **pipeline data folder** which contains:
-<<<<<<< HEAD
-
-* `input` folder: contains the jsonl files with the experiments
-* `output` folder: where the results of the experiments will be stored. When an experiment is ran, a folder is created within the output folder of the experiment name (as defined in the jsonl file but removing the `.jsonl` extension) and the results and logs for the experiment are stored there
-* `media` folder: which contains the media files for the experiments. These files must be within folders of the same experiment name (as defined in the jsonl file but removing the `.jsonl` extension)
-=======
 ```
 ├── data
 │   └── input: contains the jsonl files with the experiments
@@ -75,7 +65,6 @@
 │       These files must be within folders of the same experiment name
 │       as defined in the jsonl file but removing the `.jsonl` extension
 ```
->>>>>>> e1e5a204
 
 When using the library, you simply pass in the folder you would like to use as the pipeline data folder and the library will take care of the rest.
 
@@ -113,18 +102,11 @@
 ```
 
 This will:
-<<<<<<< HEAD
 
 1. Create subfolders in the `data` folder (in particular, it will create `media` (`data/media`) and `output` (`data/media`) folders)
 2. Create a folder in the the `output` folder with the name of the experiment (the file name without the `.jsonl` extention * in this case, `openai`)
 3. Move the `openai.jsonl` file to the `output/openai` folder (and add a timestamp of when the run of the experiment started)
 4. Start running the experiment and sending requests to the OpenAI API asynchronously which we specified in this command to be 30 queries a minute (so requests are sent every 2 seconds) * the default is 10 queries per minute
-=======
-1. Create subfolders in the `data` folder - in particular, it will create `media` (`data/media`) and `output` (`data/media`) folders
-2. Create a folder in the the `output` folder with the name of the experiment (the file name without the `.jsonl` extention - in this case, `openai`)
-3. Move the `openai.jsonl` file to the `output/openai` folder (and add a timestamp of when the input file was created to that file)
-4. Start running the experiment and sending requests to the OpenAI API asynchronously which we specified in this command to be 30 queries a minute (so requests are sent every 2 seconds) - the default is 10 queries per minute
->>>>>>> e1e5a204
 5. Results will be stored in a "completed" jsonl file in the output folder (which is also timestamped)
 6. Logs will be printed out to the console and also stored in a log file (which is also timestamped)
 
